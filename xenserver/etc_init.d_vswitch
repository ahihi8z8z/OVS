--- conflicted
+++ resolved
@@ -266,20 +266,12 @@
         action "Creating empty $VSWITCHD_CONF" touch "$VSWITCHD_CONF"
     elif [ ! -e /var/run/vswitch.booted ]; then
         touch /var/run/vswitch.booted
-<<<<<<< HEAD
-	/usr/bin/ovs-cfg-mod '-vANY:console:emer' -F "$VSWITCHD_CONF" \
-	    '--del-match=bridge.*' \
-	    '--del-match=port.*' \
-	    '--del-match=bonding.*' \
-	    '--del-match=iface.*'
-=======
         /usr/bin/ovs-cfg-mod '-vANY:console:emer' -F "$VSWITCHD_CONF" \
             '--del-match=bridge.*' \
             '--del-match=port.*' \
             '--del-match=bonding.*' \
             '--del-match=iface.*' \
             '--del-match=vlan.*'
->>>>>>> 52df17e7
     fi
 
     start_vswitchd
